# Distributed under the MIT License.
# See LICENSE.txt for details.

set(LIBRARY "Test_Spectral")

set(LIBRARY_SOURCES
  SwshTestHelpers.cpp
  Test_ChebyshevGauss.cpp
  Test_ChebyshevGaussLobatto.cpp
  Test_ComplexDataView.cpp
  Test_Filtering.cpp
  Test_IndefiniteIntegral.cpp
  Test_LegendreGauss.cpp
  Test_LegendreGaussLobatto.cpp
  Test_Projection.cpp
  Test_Spectral.cpp
  Test_SwshCoefficients.cpp
  Test_SwshCollocation.cpp
<<<<<<< HEAD
  Test_SwshDerivatives.cpp
=======
  Test_SwshFiltering.cpp
>>>>>>> ee32f68e
  Test_SwshTags.cpp
  Test_SwshTestHelpers.cpp
  Test_SwshTransform.cpp
  )

add_test_library(
  ${LIBRARY}
  "NumericalAlgorithms/Spectral/"
  "${LIBRARY_SOURCES}"
  "Spectral;Domain"
  )<|MERGE_RESOLUTION|>--- conflicted
+++ resolved
@@ -16,11 +16,8 @@
   Test_Spectral.cpp
   Test_SwshCoefficients.cpp
   Test_SwshCollocation.cpp
-<<<<<<< HEAD
   Test_SwshDerivatives.cpp
-=======
   Test_SwshFiltering.cpp
->>>>>>> ee32f68e
   Test_SwshTags.cpp
   Test_SwshTestHelpers.cpp
   Test_SwshTransform.cpp
